--- conflicted
+++ resolved
@@ -18,13 +18,10 @@
 chrono = "0.4.34"
 rand = { version = "0.8.5", features = ["small_rng"] }
 csv = "1.3.1"
-<<<<<<< HEAD
 crossbeam = "0.8.4"
 threadpool = "1.8.1"
 dashmap = "7.0.0-rc2"
-=======
 lazy_static = "1.4.0"
->>>>>>> c9f69a8d
 
 [[bin]]
 name = "client"
