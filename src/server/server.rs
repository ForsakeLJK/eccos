use crate::{
    configs::OmniPaxosServerConfig,
    database::Database,
    network::Network,
    partition::Partition,
    scheduler::{self, SchedulingStrategy},
};
use chrono::Utc;
use crossbeam::channel;
use crossbeam::channel::{Receiver, Sender};
use csv::Writer;
use dashmap::mapref::one::RefMut;
use dashmap::DashMap;
use log::*;
use omnipaxos::{util::NodeId, OmniPaxosConfig};
use omnipaxos_kv::common::{kv::*, messages::*, utils::Timestamp};
use std::collections::HashMap;
use std::sync::Arc;
use std::{fs::File, io::Write, time::Duration};
use threadpool::ThreadPool;

const NETWORK_BATCH_SIZE: usize = 1000;
const LEADER_WAIT: Duration = Duration::from_secs(2);
const ELECTION_TIMEOUT: Duration = Duration::from_secs(1);

pub struct OmniPaxosServer {
    id: NodeId,
    database: Database,
    network: Network,
    partitions: Arc<DashMap<usize, Partition>>,
    peers: Vec<NodeId>,
    config: OmniPaxosServerConfig,
    result_receiver: Receiver<(Vec<Command>, Vec<(NodeId, ClusterMessage)>)>,
    sender_channels: Vec<Sender<ClusterMessage>>,
    num_threads: usize,
    waiting_pool: HashMap<usize, Vec<ClusterMessage>>,
}

impl OmniPaxosServer {
    pub async fn new(config: OmniPaxosServerConfig) -> Self {
        let id = config.server_id;

        let database = Database::new();

        let network = Network::new(
            config.cluster_name.clone(),
            config.server_id,
            config.nodes.clone(),
            config.num_clients,
            config.local_deployment.unwrap_or(false),
            NETWORK_BATCH_SIZE,
        )
        .await;

        let partitions = Arc::new(DashMap::new());
        let op_config: OmniPaxosConfig = config.clone().into();

        let step_size = config.partition_size as usize;
        let num_partitions = config.num_partitions as usize;

        let mut pi = 0usize;
        for i in (0..(num_partitions * step_size)).step_by(step_size) {
            let start_key = i;
            let end_key = i + step_size - 1;
            let key_range = KeyRange::new([start_key, end_key]);
            let partition = Partition::new(
                key_range,
                config.initial_leader,
                op_config.clone(),
                config.server_id,
            );
            partitions.insert(pi, partition);
            pi += 1;
        }

        let peers = config.get_peers(config.server_id);

        let num_threads = config.thread_num;
        let pool = ThreadPool::new(num_threads);

        let mut sender_channels = Vec::with_capacity(num_threads);
        let mut receiver_channels = Vec::with_capacity(num_threads);

        for _ in 0..num_threads {
            let (message_sender, message_receiver) = channel::unbounded();
            sender_channels.push(message_sender);
            receiver_channels.push(Arc::new(message_receiver));
        }

        let (result_sender, result_receiver) = channel::unbounded();

        for idx in 0..num_threads {
            let message_receiver = Arc::clone(&receiver_channels[idx]);
            let result_sender = result_sender.clone();
            let partitions = Arc::clone(&partitions);

            pool.execute(move || {
                while let Ok(message) = message_receiver.recv() {
                    match message {
                        ClusterMessage::OmniPaxosMessage((key, msg)) => {
                            let idx = key / config.partition_size as usize;
                            let mut partition = partitions.get_mut(&idx).unwrap();
                            partition.handle_incoming(msg);

                            let decided_commands = partition.get_decided_cmds();
                            let outgoing_msgs = partition.get_outgoing_msgs();

                            result_sender
                                .send((decided_commands, outgoing_msgs))
                                .expect("Failed to send results");
                        }
                        ClusterMessage::LeaderStartSignal(_start_time) => {}
                        ClusterMessage::LeaderStopSignal => {}
                    }
                }
            });
        }

        let mut waiting_pool = HashMap::new();
        for i in 0..=(pi - 1) {
            waiting_pool.insert(i, Vec::new());
        }

        let server = OmniPaxosServer {
            id,
            database,
            network,
            partitions,
            peers,
            config,
            result_receiver,
            sender_channels,
            num_threads,
            waiting_pool,
        };
        server
    }

    pub async fn run(&mut self) {
        let mut client_msg_buf = Vec::with_capacity(NETWORK_BATCH_SIZE);
        let mut cluster_msg_buf = Vec::with_capacity(NETWORK_BATCH_SIZE);
        // We don't use Omnipaxos leader election and instead force an initial leader
        // Once the leader is established it chooses a synchronization point which the
        // followers relay to their clients to begin the experiment.
        // HACK: There is only one node that can be the initial leader. More fine grained leader
        // access leads to messy code due to threading and async.
        // TODO: Implement more fine grained control
        if self
            .partitions
            .get(&0usize)
            .expect("At least one partition is specified")
            .initial_leader()
            == self.id
        {
            self.become_initial_leader(&mut cluster_msg_buf, &mut client_msg_buf)
                .await;
            let experiment_sync_start = (Utc::now() + Duration::from_secs(2)).timestamp_millis();
            self.send_cluster_start_signals(experiment_sync_start);
            self.send_client_start_signals(experiment_sync_start);
        }
        // Main event loop
        let mut election_interval = tokio::time::interval(ELECTION_TIMEOUT);
        loop {
            tokio::select! {
                _ = election_interval.tick() => {
                    let mut outgoing_msg_buffer = vec![];
                    for mut partition in self.partitions.iter_mut() {
                        let mut outgoing_msgs = {
                            partition.tick();
                            partition.get_outgoing_msgs()
                        };
                        outgoing_msg_buffer.append(&mut outgoing_msgs);
                    }
                    self.send_outgoing(outgoing_msg_buffer);
                },
                _ = self.network.cluster_messages.recv_many(&mut cluster_msg_buf, NETWORK_BATCH_SIZE) => {
                    let end_experiment = self.handle_cluster_messages(&mut cluster_msg_buf).await;
                    if end_experiment {
                        break;
                    }
                },
                _ = self.network.client_messages.recv_many(&mut client_msg_buf, NETWORK_BATCH_SIZE) => {
                    let end_experiment = self.handle_client_messages(&mut client_msg_buf).await;
                    if end_experiment {
                        if self
                            .partitions
                            .get(&0)
                            .expect("At least one partition is specified")
                            .initial_leader() == self.id {
                                for peer in self.peers.iter() {
                                    self.network.send_to_cluster(*peer, ClusterMessage::LeaderStopSignal);
                                }
                        }
                        break;
                    }
                },
            }
        }
        info!("Ending Experiment and writing stats");
        self.save_output().expect("Failed to write to file");
    }

    fn send_outgoing(&mut self, mut msg_buffer: Vec<(NodeId, ClusterMessage)>) {
        match self.config.out_scheduling_strategy {
            SchedulingStrategy::FCFS => scheduler::fcfs(&mut msg_buffer),
            SchedulingStrategy::LIFO => scheduler::lifo(&mut msg_buffer),
<<<<<<< HEAD
            SchedulingStrategy::RR => scheduler::rr(&mut msg_buffer, self.config.partition_size),
            _ => {}
=======
            SchedulingStrategy::RR => scheduler::rr(&mut msg_buffer),
            SchedulingStrategy::WRR => scheduler::wrr(&mut msg_buffer),
>>>>>>> c9f69a8d
        }

        for (to, msg) in msg_buffer {
            self.network.send_to_cluster(to, msg);
        }
    }

    // Ensures cluster is connected and leader is promoted before returning.
    async fn become_initial_leader(
        &mut self,
        cluster_msg_buffer: &mut Vec<(NodeId, ClusterMessage)>,
        client_msg_buffer: &mut Vec<(ClientId, ClientMessage)>,
    ) {
        let mut leader_takeover_interval = tokio::time::interval(LEADER_WAIT);
        loop {
            tokio::select! {
                _ = leader_takeover_interval.tick() => {
                    if self.partitions.iter().all(|partition| partition.is_init_leader_elected()) {
                        break;
                    }

                    let mut outgoing_msg_buffer = vec![];
                    for mut partition in self.partitions.iter_mut() {
                        if partition.is_init_leader_elected() {
                            continue
                        }

                        let mut outgoing_msgs = {
                            partition.leader_takeover();
                            partition.get_outgoing_msgs()
                        };
                        outgoing_msg_buffer.append(&mut outgoing_msgs);
                    }
                    self.send_outgoing(outgoing_msg_buffer);
                },
                _ = self.network.cluster_messages.recv_many(cluster_msg_buffer, NETWORK_BATCH_SIZE) => {
                    self.handle_cluster_messages(cluster_msg_buffer).await;
                },
                _ = self.network.client_messages.recv_many(client_msg_buffer, NETWORK_BATCH_SIZE) => {
                    _ = self.handle_client_messages(client_msg_buffer).await;
                },
            }
        }
    }

    fn handle_decided_entries(&mut self, decided_commands: Vec<Command>) {
        for decided_command in decided_commands {
            let read = self.database.handle_command(decided_command.kv_cmd);

            // NOTE: Only respond to client if server is the issuer
            if decided_command.coordinator_id != self.id {
                continue;
            }

            let response = match read {
                Some(read_result) => ServerMessage::Read(decided_command.id, read_result),
                None => ServerMessage::Write(decided_command.id),
            };
            let to = decided_command.client_id;

            self.network.send_to_client(to, response);
        }
    }

    fn get_partition(&mut self, key: &Key) -> RefMut<usize, Partition> {
        let idx = key / self.config.partition_size as usize;
        self.partitions.get_mut(&idx).unwrap()
    }

    async fn handle_client_messages(
        &mut self,
        messages: &mut Vec<(ClientId, ClientMessage)>,
    ) -> bool {
        let id = self.id;
        let mut outgoing_msg_buffer = vec![];

        for (from, client_msg) in messages.drain(..) {
            match client_msg {
                ClientMessage::EndExperiment => return true,
                ClientMessage::Append(command_id, kv_command) => {
                    let mut outgoing_msgs = {
                        let key = match &kv_command {
                            KVCommand::Put(key, _)
                            | KVCommand::Get(key)
                            | KVCommand::Delete(key) => key,
                        };

                        let mut partition = self.get_partition(&key);

                        let command = Command {
                            client_id: from,
                            coordinator_id: id,
                            id: command_id,
                            kv_cmd: kv_command,
                        };

                        partition.append_to_log(command);
                        partition.get_outgoing_msgs()
                    };

                    outgoing_msg_buffer.append(&mut outgoing_msgs);
                }
            }
        }
        self.send_outgoing(outgoing_msg_buffer);
        return false;
    }

    async fn handle_cluster_messages(
        &mut self,
        messages: &mut Vec<(NodeId, ClusterMessage)>,
    ) -> bool {
        let mut outgoing_msg_buffer = vec![];
        trace!("Incoming Queue: {:?}", messages);
        let mut early_msg = HashMap::new();

        let mut waiting_pool = self.waiting_pool.clone();
        match self.config.in_scheduling_strategy {
            SchedulingStrategy::FCFS => scheduler::fcfs(messages),
            SchedulingStrategy::LIFO => scheduler::lifo(messages),
<<<<<<< HEAD
            SchedulingStrategy::RR => scheduler::rr(messages, self.config.partition_size),
            SchedulingStrategy::EARLY => {
                early_msg = scheduler::early(messages, self.config.partition_size, self.num_threads)
            }
            SchedulingStrategy::FAIR => {
                scheduler::fair(messages, &mut waiting_pool, self.config.partition_size)
            }
=======
            SchedulingStrategy::RR => scheduler::rr(messages),
            SchedulingStrategy::WRR => scheduler::wrr(messages),
>>>>>>> c9f69a8d
        }

        self.waiting_pool = waiting_pool;

        // Create a vector of indices first
        let indices: Vec<usize> = (0..messages.len()).collect();
        let drained_messages = messages.drain(..).collect::<Vec<_>>();

        let mut tsk_cnt = 0;
        // iterate with indices
        for (idx, (_from, message)) in indices.into_iter().zip(drained_messages.into_iter()) {
            match message {
                ClusterMessage::OmniPaxosMessage(_) => match self.config.in_scheduling_strategy {
                    SchedulingStrategy::EARLY => {
                        self.sender_channels[*early_msg.get(&idx).unwrap()]
                            .send(message)
                            .expect("thread pool send panic");
                        tsk_cnt += 1;
                    }
                    _ => {
                        self.sender_channels[tsk_cnt % self.num_threads]
                            .send(message)
                            .expect("thread pool send panic");
                        tsk_cnt += 1;
                    }
                },
                ClusterMessage::LeaderStartSignal(start_time) => {
                    self.send_client_start_signals(start_time)
                }
                ClusterMessage::LeaderStopSignal => return true,
            }
        }

        while tsk_cnt > 0 {
            match self.result_receiver.recv() {
                Ok((decided_commands, mut outgoing_msgs)) => {
                    self.handle_decided_entries(decided_commands);
                    outgoing_msg_buffer.append(&mut outgoing_msgs);
                    tsk_cnt -= 1;
                }
                _ => {}
            }
        }

        self.send_outgoing(outgoing_msg_buffer);
        false
    }

    fn send_cluster_start_signals(&mut self, start_time: Timestamp) {
        for peer in &self.peers {
            debug!("Sending start message to peer {peer}");
            let msg = ClusterMessage::LeaderStartSignal(start_time);
            self.network.send_to_cluster(*peer, msg);
        }
    }

    fn send_client_start_signals(&mut self, start_time: Timestamp) {
        for client_id in 1..self.config.num_clients as ClientId + 1 {
            debug!("Sending start message to client {client_id}");
            let msg = ServerMessage::StartSignal(start_time);
            self.network.send_to_client(client_id, msg);
        }
    }

    fn save_output(&self) -> Result<(), std::io::Error> {
        self.to_json(self.config.summary_filepath.clone())?;
        self.to_csv(self.config.output_filepath.clone())?;

        Ok(())
    }

    fn to_json(&self, file_path: String) -> Result<(), std::io::Error> {
        let config_json = serde_json::to_string_pretty(&self.config)?;
        let mut output_file = File::create(file_path.clone()).unwrap();
        output_file.write_all(config_json.as_bytes())?;
        output_file.flush()
    }

    fn to_csv(&self, file_path: String) -> Result<(), std::io::Error> {
        let file = File::create(file_path)?;
        let mut writer = Writer::from_writer(file);
        let mut partition_vec: Vec<_> = self.partitions.iter().collect();
        partition_vec.sort_by(|a, b| a.key_range().start_key().cmp(&b.key_range().start_key()));
        for partition in partition_vec {
            writer.write_record(&[
                format!("{}", partition.key_range().start_key()),
                format!("{}", partition.key_range().end_key()),
                format!("{}", partition.count_committed_entries()),
            ])?;
        }
        writer.flush()?;
        Ok(())
    }
}<|MERGE_RESOLUTION|>--- conflicted
+++ resolved
@@ -204,13 +204,9 @@
         match self.config.out_scheduling_strategy {
             SchedulingStrategy::FCFS => scheduler::fcfs(&mut msg_buffer),
             SchedulingStrategy::LIFO => scheduler::lifo(&mut msg_buffer),
-<<<<<<< HEAD
-            SchedulingStrategy::RR => scheduler::rr(&mut msg_buffer, self.config.partition_size),
-            _ => {}
-=======
             SchedulingStrategy::RR => scheduler::rr(&mut msg_buffer),
             SchedulingStrategy::WRR => scheduler::wrr(&mut msg_buffer),
->>>>>>> c9f69a8d
+            _ => {}
         }
 
         for (to, msg) in msg_buffer {
@@ -331,18 +327,14 @@
         match self.config.in_scheduling_strategy {
             SchedulingStrategy::FCFS => scheduler::fcfs(messages),
             SchedulingStrategy::LIFO => scheduler::lifo(messages),
-<<<<<<< HEAD
             SchedulingStrategy::RR => scheduler::rr(messages, self.config.partition_size),
+            SchedulingStrategy::WRR => scheduler::wrr(messages),
             SchedulingStrategy::EARLY => {
                 early_msg = scheduler::early(messages, self.config.partition_size, self.num_threads)
             }
             SchedulingStrategy::FAIR => {
                 scheduler::fair(messages, &mut waiting_pool, self.config.partition_size)
             }
-=======
-            SchedulingStrategy::RR => scheduler::rr(messages),
-            SchedulingStrategy::WRR => scheduler::wrr(messages),
->>>>>>> c9f69a8d
         }
 
         self.waiting_pool = waiting_pool;
